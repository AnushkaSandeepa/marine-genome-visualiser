--- conflicted
+++ resolved
@@ -28,17 +28,6 @@
     tags$meta(
       `http-equiv` = "Content-Security-Policy",
       content = paste(
-<<<<<<< HEAD
-        "default-src 'self';",
-        "img-src 'self' data: blob: https://*.basemaps.cartocdn.com https://cartodb-basemaps-a.global.ssl.fastly.net https://cartodb-basemaps-b.global.ssl.fastly.net https://cartodb-basemaps-c.global.ssl.fastly.net;",
-        "style-src 'self' 'unsafe-inline';",
-        "script-src 'self' 'unsafe-inline';",
-        "connect-src 'self';"
-      )
-    ),
-    
-    
-=======
         # sensible baseline
         "default-src 'self';",
         "base-uri 'self';",
@@ -62,7 +51,6 @@
       )
     ),
     
->>>>>>> 5cdc535e
     # Navbar link colors / states
     tags$style(HTML("
       .navbar .nav-link { color: #374151 !important; }
